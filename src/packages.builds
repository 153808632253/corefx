--- conflicted
+++ resolved
@@ -24,14 +24,11 @@
       <AdditionalProperties>$(AdditionalProperties)</AdditionalProperties>
     </Project>
     <!-- add specific builds / pkgproj's here to include in servicing builds -->
-<<<<<<< HEAD
-=======
     <!--
       In general we are servicing 2.x library packages from release/2.1 branch so only add library packages
       to this build if they contain unique 2.2 features. If they are added here you need to ensure their
       versions are bumped higher then what has shipped in release/2.1.
     -->
->>>>>>> 9d265500
   </ItemGroup>
 
   <!-- Need the PackageIndexFile file property from baseline.props -->
