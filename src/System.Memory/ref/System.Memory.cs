--- conflicted
+++ resolved
@@ -146,19 +146,17 @@
 
         public static bool TryGetString(this ReadOnlyMemory<char> readOnlyMemory, out string text, out int start, out int length) { throw null; }
 
-<<<<<<< HEAD
+        public static bool Overlaps<T>(this Span<T> first, ReadOnlySpan<T> second) { throw null; }
+        public static bool Overlaps<T>(this Span<T> first, ReadOnlySpan<T> second, out int elementOffset) { throw null; }
+        public static bool Overlaps<T>(this ReadOnlySpan<T> first, ReadOnlySpan<T> second) { throw null; }
+        public static bool Overlaps<T>(this ReadOnlySpan<T> first, ReadOnlySpan<T> second, out int elementOffset) { throw null; }
+
         public static int BinarySearch<T>(this ReadOnlySpan<T> span, IComparable<T> comparable) { throw null; }
         public static int BinarySearch<T, TComparable>(this ReadOnlySpan<T> span, TComparable comparable) where TComparable : IComparable<T> { throw null; }
         public static int BinarySearch<T, TComparer>(this ReadOnlySpan<T> span, T value, TComparer comparer) where TComparer : IComparer<T> { throw null; }
         public static int BinarySearch<T>(this Span<T> span, IComparable<T> comparable) { throw null; }
         public static int BinarySearch<T, TComparable>(this Span<T> span, TComparable comparable) where TComparable : IComparable<T> { throw null; }
         public static int BinarySearch<T, TComparer>(this Span<T> span, T value, TComparer comparer) where TComparer : IComparer<T> { throw null; }
-=======
-        public static bool Overlaps<T>(this Span<T> first, ReadOnlySpan<T> second) { throw null; }
-        public static bool Overlaps<T>(this Span<T> first, ReadOnlySpan<T> second, out int elementOffset) { throw null; }
-        public static bool Overlaps<T>(this ReadOnlySpan<T> first, ReadOnlySpan<T> second) { throw null; }
-        public static bool Overlaps<T>(this ReadOnlySpan<T> first, ReadOnlySpan<T> second, out int elementOffset) { throw null; }
->>>>>>> d2193783
     }
 
     public readonly struct ReadOnlyMemory<T>
