--- conflicted
+++ resolved
@@ -40,22 +40,7 @@
             other.PropertyNameKey = PropertyNameKey;
         }
 
-<<<<<<< HEAD
-        /// <summary>
-        /// Return the JsonClassInfo for the element type, or null if the the property is not an enumerable or dictionary.
-        /// </summary>
-        public JsonClassInfo ElementClassInfo
-        {
-            get
-            {
-                if (_elementClassInfo == null && _elementType != null)
-                {
-                    Debug.Assert(ClassType == ClassType.Enumerable || ClassType == ClassType.Dictionary || ClassType == ClassType.ImmutableDictionary);
-                    _elementClassInfo = Options.GetOrAddClass(_elementType);
-                }
-=======
         public abstract IList CreateConverterList();
->>>>>>> 8e5cacf4
 
         public abstract IEnumerable CreateIEnumerableInstance(Type parentType, IList sourceList, string jsonPath, JsonSerializerOptions options);
 
@@ -129,13 +114,9 @@
 
         private void DetermineSerializationCapabilities()
         {
-<<<<<<< HEAD
-            if (ClassType != ClassType.Enumerable && ClassType != ClassType.Dictionary && ClassType != ClassType.ImmutableDictionary)
-=======
             if (ClassType != ClassType.Enumerable &&
                 ClassType != ClassType.Dictionary &&
                 ClassType != ClassType.IDictionaryConstructible)
->>>>>>> 8e5cacf4
             {
                 // We serialize if there is a getter + not ignoring readonly properties.
                 ShouldSerialize = HasGetter && (HasSetter || !Options.IgnoreReadOnlyProperties);
@@ -170,17 +151,7 @@
                     {
                         EnumerableConverter = s_jsonArrayConverter;
                     }
-<<<<<<< HEAD
-                    else if (ClassType == ClassType.ImmutableDictionary)
-                    {
-                        DefaultImmutableConverter.RegisterImmutableDictionary(
-                            RuntimePropertyType, JsonClassInfo.GetElementType(RuntimePropertyType, parentType: null, memberInfo: null), Options);
-                        EnumerableConverter = s_jsonImmutableConverter;
-                    }
-                    else if (typeof(IEnumerable).IsAssignableFrom(RuntimePropertyType))
-=======
                     else if (ClassType == ClassType.IDictionaryConstructible)
->>>>>>> 8e5cacf4
                     {
                         if (RuntimePropertyType.FullName.StartsWith(JsonClassInfo.ImmutableNamespaceName))
                         {
@@ -206,14 +177,9 @@
                             RuntimePropertyType.FullName.StartsWith(JsonClassInfo.ImmutableNamespaceName) &&
                             RuntimePropertyType.GetGenericArguments().Length == 1)
                         {
-<<<<<<< HEAD
-                            DefaultImmutableConverter.RegisterImmutableCollection(RuntimePropertyType, elementType, Options);
-                            EnumerableConverter = s_jsonImmutableConverter;
-=======
                             DefaultImmutableEnumerableConverter.RegisterImmutableCollection(RuntimePropertyType,
                                 JsonClassInfo.GetElementType(RuntimePropertyType, ParentClassType, PropertyInfo, Options), Options);
                             EnumerableConverter = s_jsonImmutableEnumerableConverter;
->>>>>>> 8e5cacf4
                         }
                     }
                 }
@@ -316,13 +282,7 @@
             }
         }
 
-<<<<<<< HEAD
-        public abstract IEnumerable CreateImmutableCollectionFromList(Type collectionType, string delegateKey, IList sourceList, string propertyPath);
-
-        public abstract IDictionary CreateImmutableCollectionFromDictionary(Type collectionType, string delegateKey, IDictionary sourceDictionary, string propertyPath);
-=======
         public bool IgnoreNullValues { get; private set; }
->>>>>>> 8e5cacf4
 
         public bool IsNullableType { get; private set; }
 
