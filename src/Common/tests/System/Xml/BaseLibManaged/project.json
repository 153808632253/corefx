--- conflicted
+++ resolved
@@ -1,12 +1,7 @@
 {
   "dependencies": {
-<<<<<<< HEAD
-    "System.Runtime": "4.3.0-beta-24512-01",
-    "System.Runtime.Extensions": "4.3.0-beta-24512-01",
-=======
     "System.Runtime": "4.3.0-beta-devapi-24512-01",
     "System.Runtime.Extensions": "4.3.0-beta-devapi-24512-01",
->>>>>>> 5f43b863
     "test-runtime": {
       "target": "project",
       "exclude": "compile"
