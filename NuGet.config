--- conflicted
+++ resolved
@@ -5,7 +5,6 @@
     <clear />
   </fallbackPackageFolders>
   <packageSources>
-<<<<<<< HEAD
     <!--Begin: Package sources managed by Dependency Flow automation. Do not edit the sources below.-->
     <add key="darc-pub-dotnet-standard-a5b5f2e" value="https://pkgs.dev.azure.com/dnceng/public/_packaging/darc-pub-dotnet-standard-a5b5f2e1/nuget/v3/index.json" />
     <!--End: Package sources managed by Dependency Flow automation. Do not edit the sources above.-->
@@ -13,8 +12,6 @@
     <!--Begin: Package sources managed by Dependency Flow automation. Do not edit the sources below.-->
     <add key="darc-pub-dotnet-standard-a5b5f2e" value="https://pkgs.dev.azure.com/dnceng/public/_packaging/darc-pub-dotnet-standard-a5b5f2e1/nuget/v3/index.json" />
     <!--End: Package sources managed by Dependency Flow automation. Do not edit the sources above.-->
-=======
->>>>>>> 44de0054
     <add key="dotnet-core" value="https://dotnetfeed.blob.core.windows.net/dotnet-core/index.json" />
     <add key="dotnet-tools" value="https://pkgs.dev.azure.com/dnceng/public/_packaging/dotnet-tools/nuget/v3/index.json" />
     <add key="dotnet3" value="https://pkgs.dev.azure.com/dnceng/public/_packaging/dotnet3/nuget/v3/index.json" />
