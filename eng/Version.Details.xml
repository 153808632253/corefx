--- conflicted
+++ resolved
@@ -34,73 +34,14 @@
       <Uri>https://github.com/dotnet/corefx</Uri>
       <Sha>976b84b4d969ce5d87bc437d811ec8864b47947a</Sha>
     </Dependency>
-<<<<<<< HEAD
-    <Dependency Name="Microsoft.DotNet.Arcade.Sdk" Version="1.0.0-beta.19454.31">
-      <Uri>https://github.com/dotnet/arcade</Uri>
-      <Sha>00d8aa82b488f321204a0e69a81399af9df276a1</Sha>
-=======
     <Dependency Name="Microsoft.DotNet.Arcade.Sdk" Version="1.0.0-beta.19455.3">
       <Uri>https://github.com/dotnet/arcade</Uri>
       <Sha>fee4ebe849050a385a4999e4c84fa61c1dc234bb</Sha>
->>>>>>> acdb65a8
     </Dependency>
     <Dependency Name="NETStandard.Library" Version="2.1.0-prerelease.19455.3">
       <Uri>https://github.com/dotnet/standard</Uri>
       <Sha>209c43e7f6232e7871b6927a510c25ee7dfd5c72</Sha>
     </Dependency>
-<<<<<<< HEAD
-    <Dependency Name="Microsoft.DotNet.Helix.Sdk" Version="2.0.0-beta.19454.31">
-      <Uri>https://github.com/dotnet/arcade</Uri>
-      <Sha>00d8aa82b488f321204a0e69a81399af9df276a1</Sha>
-    </Dependency>
-    <Dependency Name="Microsoft.DotNet.ApiCompat" Version="1.0.0-beta.19454.31">
-      <Uri>https://github.com/dotnet/arcade</Uri>
-      <Sha>00d8aa82b488f321204a0e69a81399af9df276a1</Sha>
-    </Dependency>
-    <Dependency Name="Microsoft.DotNet.GenAPI" Version="1.0.0-beta.19454.31">
-      <Uri>https://github.com/dotnet/arcade</Uri>
-      <Sha>00d8aa82b488f321204a0e69a81399af9df276a1</Sha>
-    </Dependency>
-    <Dependency Name="Microsoft.DotNet.GenFacades" Version="1.0.0-beta.19454.31">
-      <Uri>https://github.com/dotnet/arcade</Uri>
-      <Sha>00d8aa82b488f321204a0e69a81399af9df276a1</Sha>
-    </Dependency>
-    <Dependency Name="Microsoft.DotNet.XUnitExtensions" Version="2.4.1-beta.19454.31">
-      <Uri>https://github.com/dotnet/arcade</Uri>
-      <Sha>00d8aa82b488f321204a0e69a81399af9df276a1</Sha>
-    </Dependency>
-    <Dependency Name="Microsoft.DotNet.XUnitConsoleRunner" Version="2.5.1-beta.19454.31">
-      <Uri>https://github.com/dotnet/arcade</Uri>
-      <Sha>00d8aa82b488f321204a0e69a81399af9df276a1</Sha>
-    </Dependency>
-    <Dependency Name="Microsoft.DotNet.Build.Tasks.Packaging" Version="1.0.0-beta.19454.31">
-      <Uri>https://github.com/dotnet/arcade</Uri>
-      <Sha>00d8aa82b488f321204a0e69a81399af9df276a1</Sha>
-    </Dependency>
-    <Dependency Name="Microsoft.DotNet.CodeAnalysis" Version="1.0.0-beta.19454.31">
-      <Uri>https://github.com/dotnet/arcade</Uri>
-      <Sha>00d8aa82b488f321204a0e69a81399af9df276a1</Sha>
-    </Dependency>
-    <Dependency Name="Microsoft.DotNet.CoreFxTesting" Version="1.0.0-beta.19454.31">
-      <Uri>https://github.com/dotnet/arcade</Uri>
-      <Sha>00d8aa82b488f321204a0e69a81399af9df276a1</Sha>
-    </Dependency>
-    <Dependency Name="Microsoft.DotNet.RemoteExecutor" Version="1.0.0-beta.19454.31">
-      <Uri>https://github.com/dotnet/arcade</Uri>
-      <Sha>00d8aa82b488f321204a0e69a81399af9df276a1</Sha>
-    </Dependency>
-    <Dependency Name="Microsoft.DotNet.Build.Tasks.Configuration" Version="1.0.0-beta.19454.31">
-      <Uri>https://github.com/dotnet/arcade</Uri>
-      <Sha>00d8aa82b488f321204a0e69a81399af9df276a1</Sha>
-    </Dependency>
-    <Dependency Name="Microsoft.DotNet.Build.Tasks.Feed" Version="2.2.0-beta.19454.31">
-      <Uri>https://github.com/dotnet/arcade</Uri>
-      <Sha>00d8aa82b488f321204a0e69a81399af9df276a1</Sha>
-    </Dependency>
-    <Dependency Name="Microsoft.DotNet.VersionTools.Tasks" Version="1.0.0-beta.19454.31">
-      <Uri>https://github.com/dotnet/arcade</Uri>
-      <Sha>00d8aa82b488f321204a0e69a81399af9df276a1</Sha>
-=======
     <Dependency Name="Microsoft.DotNet.Helix.Sdk" Version="2.0.0-beta.19455.3">
       <Uri>https://github.com/dotnet/arcade</Uri>
       <Sha>fee4ebe849050a385a4999e4c84fa61c1dc234bb</Sha>
@@ -152,7 +93,6 @@
     <Dependency Name="Microsoft.DotNet.VersionTools.Tasks" Version="1.0.0-beta.19455.3">
       <Uri>https://github.com/dotnet/arcade</Uri>
       <Sha>fee4ebe849050a385a4999e4c84fa61c1dc234bb</Sha>
->>>>>>> acdb65a8
     </Dependency>
     <Dependency Name="optimization.windows_nt-x64.IBC.CoreFx" Version="99.99.99-master-20190905.1">
       <Uri>https://dev.azure.com/dnceng/internal/_git/dotnet-optimization</Uri>
