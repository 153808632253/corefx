--- conflicted
+++ resolved
@@ -3,11 +3,8 @@
   symbolPublishingAdditionalParameters: ''
   artifactsPublishingAdditionalParameters: ''
   publishInstallersAndChecksums: false
-<<<<<<< HEAD
-=======
   publishToAzureDevOpsFeeds: false
   azureDevOpsToolsFeed: 'https://pkgs.dev.azure.com/dnceng/public/_packaging/dotnet-tools/nuget/v3/index.json'
->>>>>>> dc35064d
 
 stages:
 - stage: NetCore_Tools_Latest_Publish
@@ -98,17 +95,6 @@
             /p:RepositoryName=$(Build.Repository.Name)
             /p:CommitSha=$(Build.SourceVersion)
             /p:NugetPath=$(Agent.BuildDirectory)\Nuget\NuGet.exe
-<<<<<<< HEAD
-            /p:AzdoTargetFeedPAT='$(dn-bot-dnceng-unviersal-packages-rw)' 
-            /p:TargetFeedPAT='$(dn-bot-dnceng-unviersal-packages-rw)' 
-            /p:AzureStorageTargetFeedPAT='$(dotnetfeed-storage-access-key-1)' 
-            /p:BARBuildId=$(BARBuildId) 
-            /p:MaestroApiEndpoint='$(MaestroApiEndPoint)' 
-            /p:BuildAssetRegistryToken='$(MaestroApiAccessToken)' 
-            /p:ManifestsBasePath='$(Build.ArtifactStagingDirectory)/AssetManifests/' 
-            /p:BlobBasePath='$(Build.ArtifactStagingDirectory)/BlobArtifacts/' 
-            /p:PackageBasePath='$(Build.ArtifactStagingDirectory)/PackageArtifacts/' 
-=======
             /p:AzdoTargetFeedPAT='$(dn-bot-dnceng-unviersal-packages-rw)'
             /p:TargetFeedPAT='$(dn-bot-dnceng-unviersal-packages-rw)'
             /p:AzureStorageTargetFeedPAT='$(dotnetfeed-storage-access-key-1)'
@@ -118,17 +104,12 @@
             /p:ManifestsBasePath='$(Build.ArtifactStagingDirectory)/AssetManifests/'
             /p:BlobBasePath='$(Build.ArtifactStagingDirectory)/BlobArtifacts/'
             /p:PackageBasePath='$(Build.ArtifactStagingDirectory)/PackageArtifacts/'
->>>>>>> dc35064d
             /p:Configuration=Release
             /p:InstallersTargetStaticFeed=$(InstallersBlobFeedUrl)
             /p:PublishInstallersAndChecksums=${{ parameters.publishInstallersAndChecksums }}
             /p:InstallersAzureAccountKey=$(dotnetcli-storage-key)
             /p:ChecksumsTargetStaticFeed=$(ChecksumsBlobFeedUrl)
             /p:ChecksumsAzureAccountKey=$(dotnetclichecksums-storage-key)
-<<<<<<< HEAD
-            ${{ parameters.artifactsPublishingAdditionalParameters }}
-        
-=======
             /p:PublishToAzureDevOpsNuGetFeeds=${{ parameters.publishToAzureDevOpsFeeds }}
             /p:AzureDevOpsStaticShippingFeed=${{ parameters.azureDevOpsToolsFeed }}
             /p:AzureDevOpsStaticShippingFeedKey='$(dn-bot-dnceng-artifact-feeds-rw)'
@@ -136,7 +117,6 @@
             /p:AzureDevOpsStaticTransportFeedKey='$(dn-bot-dnceng-artifact-feeds-rw)
             ${{ parameters.artifactsPublishingAdditionalParameters }}
 
->>>>>>> dc35064d
       - task: NuGetCommand@2
         displayName: Publish Packages to AzDO Feed
         condition: contains(variables['TargetAzDOFeed'], 'pkgs.visualstudio.com')
